from __future__ import absolute_import
import re
import argparse
from functools import partial
import logging
import json
import sys
import pip
import subprocess
from packaging import version
from operator import itemgetter

PY3 = sys.version_info.major == 3
if PY3:  # Python3 Imports
    def check_output(*args, **kwargs):
        process = subprocess.Popen(stdout=subprocess.PIPE, *args, **kwargs)
        output, _ = process.communicate()
        retcode = process.poll()
        if retcode:
            error = subprocess.CalledProcessError(retcode, args[0])
            error.output = output
            raise error
        return output

else:  # Python2 Imports
    from subprocess import check_output
    import __builtin__
    input = getattr(__builtin__, 'raw_input')


VERSION_PATTERN = re.compile(
    version.VERSION_PATTERN,
    re.VERBOSE | re.IGNORECASE,  # necessary according to the `packaging` docs
)

NAME_PATTERN = re.compile(r'[a-z0-9_-]+', re.IGNORECASE)

EPILOG = '''
Unrecognised arguments will be forwarded to pip list --outdated and
pip install, so you can pass things such as --user, --pre and --timeout
and they will do what you expect. See pip list -h and pip install -h
for a full overview of the options.
'''

DEPRECATED_NOTICE = '''
Support for Python 2.6 and Python 3.2 has been stopped. From
version 1.0 onwards, pip-review only supports Python==2.7 and
Python>=3.3.
'''

# parameters that pip list supports but not pip install
LIST_ONLY = set('l local path format not-required exclude-editable include-editable'.split())

# parameters that pip install supports but not pip list
INSTALL_ONLY = set('c constraint no-deps t target platform python-version implementation abi root prefix b build src U upgrade upgrade-strategy force-reinstall I ignore-installed ignore-requires-python no-build-isolation use-pep517 install-option global-option compile no-compile no-warn-script-location no-warn-conflicts no-binary only-binary prefer-binary no-clean require-hashes progress-bar'.split())


def version_epilog():
    """Version-specific information to be add to the help page."""
    if sys.version_info < (2, 7) or (3, 0) <= sys.version_info < (3, 3):
        return DEPRECATED_NOTICE
    else:
        return ''


def parse_args():
    description = 'Keeps your Python packages fresh. Looking for a new maintainer! See https://github.com/jgonggrijp/pip-review/issues/76'
    parser = argparse.ArgumentParser(
        description=description,
        epilog=EPILOG+version_epilog(),
    )
    parser.add_argument(
        '--verbose', '-v', action='store_true', default=False,
        help='Show more output')
    parser.add_argument(
        '--raw', '-r', action='store_true', default=False,
        help='Print raw lines (suitable for passing to pip install)')
    parser.add_argument(
        '--interactive', '-i', action='store_true', default=False,
        help='Ask interactively to install updates')
    parser.add_argument(
        '--auto', '-a', action='store_true', default=False,
        help='Automatically install every update found')
    parser.add_argument(
        '--continue-on-fail', '-C', action='store_true', default=False,
        help='Continue with other installs when one fails')
    parser.add_argument(
        '--freeze-outdated-packages', action='store_true', default=False,
        help='Freeze all outdated packages to "requirements.txt" before upgrading them')
<<<<<<< HEAD
=======
    parser.add_argument(
        '--preview', '-p', action='store_true', default=False,
        help='Preview update target list before execution')
    parser.add_argument(
        '--preview-only', '-P', action='store_true', default=False,
        help='Preview only')
>>>>>>> ee2d4724
    return parser.parse_known_args()


def filter_forwards(args, exclude):
    """ Return only the parts of `args` that do not appear in `exclude`. """
    result = []
    # Start with false, because an unknown argument not starting with a dash
    # probably would just trip pip.
    admitted = False
    for arg in args:
        if not arg.startswith('-'):
            # assume this belongs with the previous argument.
            if admitted:
                result.append(arg)
        elif arg.lstrip('-') in exclude:
            admitted = False
        else:
            result.append(arg)
            admitted = True
    return result


def pip_cmd():
    return [sys.executable, '-m', 'pip']


class StdOutFilter(logging.Filter):
    def filter(self, record):
        return record.levelno in [logging.DEBUG, logging.INFO]


def setup_logging(verbose):
    if verbose:
        level = logging.DEBUG
    else:
        level = logging.INFO

    format = u'%(message)s'

    logger = logging.getLogger(u'pip-review')

    stdout_handler = logging.StreamHandler(sys.stdout)
    stdout_handler.addFilter(StdOutFilter())
    stdout_handler.setFormatter(logging.Formatter(format))
    stdout_handler.setLevel(logging.DEBUG)

    stderr_handler = logging.StreamHandler(sys.stderr)
    stderr_handler.setFormatter(logging.Formatter(format))
    stderr_handler.setLevel(logging.WARNING)

    logger.setLevel(level)
    logger.addHandler(stderr_handler)
    logger.addHandler(stdout_handler)
    return logger


class InteractiveAsker(object):
    def __init__(self):
        self.cached_answer = None
        self.last_answer= None

    def ask(self, prompt):
        if self.cached_answer is not None:
            return self.cached_answer

        answer = ''
        while answer not in ['y', 'n', 'a', 'q']:
            question_last='{0} [Y]es, [N]o, [A]ll, [Q]uit ({1}) '.format(prompt, self.last_answer)
            question_default='{0} [Y]es, [N]o, [A]ll, [Q]uit '.format(prompt)
            answer = input(question_last if self.last_answer else question_default)
            answer = answer.strip().lower()
            answer = self.last_answer if answer == '' else answer

        if answer in ['q', 'a']:
            self.cached_answer = answer
        self.last_answer = answer

        return answer


ask_to_install = partial(InteractiveAsker().ask, prompt='Upgrade now?')


def update_packages(packages, forwarded, continue_on_fail, freeze_outdated_packages):
    upgrade_cmd = pip_cmd() + ['install', '-U'] + forwarded
<<<<<<< HEAD

    if freeze_outdated_packages:
        with open('requirements.txt', 'w') as f:
            for pkg in packages:
                f.write('{0}=={1}\n'.format(pkg['name'], pkg['version']))

    if not continue_on_fail:
        upgrade_cmd += ['{0}'.format(pkg['name']) for pkg in packages]
        subprocess.call(upgrade_cmd, stdout=sys.stdout, stderr=sys.stderr)
        return

=======

    if freeze_outdated_packages:
        with open('requirements.txt', 'w') as f:
            for pkg in packages:
                f.write('{0}=={1}\n'.format(pkg['name'], pkg['version']))

    if not continue_on_fail:
        upgrade_cmd += ['{0}'.format(pkg['name']) for pkg in packages]
        subprocess.call(upgrade_cmd, stdout=sys.stdout, stderr=sys.stderr)
        return

>>>>>>> ee2d4724
    for pkg in packages:
        upgrade_cmd += ['{0}'.format(pkg['name'])]
        subprocess.call(upgrade_cmd, stdout=sys.stdout, stderr=sys.stderr)
        upgrade_cmd.pop()


def confirm(question):
    answer = ''
    while answer not in ['y', 'n']:
        answer = input(question)
        answer = answer.strip().lower()
    return answer == 'y'


def parse_legacy(pip_output):
    packages = []
    for line in pip_output.splitlines():
        name_match = NAME_PATTERN.match(line)
        version_matches = [
            match.group() for match in VERSION_PATTERN.finditer(line)
        ]
        if name_match and len(version_matches) == 2:
            packages.append({
                'name': name_match.group(),
                'version': version_matches[0],
                'latest_version': version_matches[1],
            })
    return packages


def get_outdated_packages(forwarded):
    command = pip_cmd() + ['list', '--outdated'] + forwarded
    pip_version = version.parse(pip.__version__)
    if pip_version >= version.parse('6.0'):
        command.append('--disable-pip-version-check')
    if pip_version > version.parse('9.0'):
        command.append('--format=json')
        output = check_output(command).decode('utf-8')
        packages = json.loads(output)
        return packages
    else:
        output = check_output(command).decode('utf-8').strip()
        packages = parse_legacy(output)
        return packages


# Nicer headings for the columns in the oudated package table.
COLUMNS = {
    'Package': 'name',
    'Version': 'version',
    'Latest': 'latest_version',
    'Type': 'latest_filetype',
}

# Next two functions describe how to collect data for the
# table. Note how they are not concerned with columns widths.

def extract_column(data, field, title):
    return [title] + list(map(itemgetter(field), data))

def extract_table(outdated):
    return [
        extract_column(outdated, field, title)
        for title, field in COLUMNS.items()
    ]

# Next two functions describe how to format any table. Note that
# they make no assumptions about where the data come from.

def column_width(column):
    return max(map(len, filter(None, column)))

def format_table(columns):
    widths = list(map(column_width, columns))
    row_fmt = ' '.join(map('{{:<{}}}'.format, widths)).format
    ruler = '-' * (sum(widths) + len(widths) - 1)
    rows = list(map(row_fmt, *columns))
    head = rows[0]
    body = rows[1:]
    return '\n'.join([head, ruler] + body + [ruler])


def main():
    args, forwarded = parse_args()
    list_args = filter_forwards(forwarded, INSTALL_ONLY)
    install_args = filter_forwards(forwarded, LIST_ONLY)
    logger = setup_logging(args.verbose)

    if args.raw and args.interactive:
        raise SystemExit('--raw and --interactive cannot be used together')

    outdated = get_outdated_packages(list_args)
    if not outdated and not args.raw:
        logger.info('Everything up-to-date')
<<<<<<< HEAD
    elif args.auto:
        update_packages(outdated, install_args, args.continue_on_fail, args.freeze_outdated_packages)
    elif args.raw:
        for pkg in outdated:
            logger.info('{0}=={1}'.format(pkg['name'], pkg['latest_version']))
    else:
        selected = []
        for pkg in outdated:
            logger.info('{0}=={1} is available (you have {2})'.format(
                pkg['name'], pkg['latest_version'], pkg['version']
            ))
            if args.interactive:
                answer = ask_to_install()
                if answer in ['y', 'a']:
                    selected.append(pkg)
        if selected:
            update_packages(selected, install_args, args.continue_on_fail, args.freeze_outdated_packages)
=======
        return
    if args.preview or args.preview_only:
        logger.info(format_table(extract_table(outdated)))
        if args.preview_only:
            return
    if args.auto:
        update_packages(outdated, install_args, args.continue_on_fail, args.freeze_outdated_packages)
        return
    if args.raw:
        for pkg in outdated:
            logger.info('{0}=={1}'.format(pkg['name'], pkg['latest_version']))
        return

    selected = []
    for pkg in outdated:
        logger.info('{0}=={1} is available (you have {2})'.format(
            pkg['name'], pkg['latest_version'], pkg['version']
        ))
        if args.interactive:
            answer = ask_to_install()
            if answer in ['y', 'a']:
                selected.append(pkg)
    if selected:
        update_packages(selected, install_args, args.continue_on_fail, args.freeze_outdated_packages)
>>>>>>> ee2d4724


if __name__ == '__main__':
    try:
        main()
    except KeyboardInterrupt:
        sys.stdout.write('\nAborted\n')
        sys.exit(0)<|MERGE_RESOLUTION|>--- conflicted
+++ resolved
@@ -87,15 +87,12 @@
     parser.add_argument(
         '--freeze-outdated-packages', action='store_true', default=False,
         help='Freeze all outdated packages to "requirements.txt" before upgrading them')
-<<<<<<< HEAD
-=======
     parser.add_argument(
         '--preview', '-p', action='store_true', default=False,
         help='Preview update target list before execution')
     parser.add_argument(
         '--preview-only', '-P', action='store_true', default=False,
         help='Preview only')
->>>>>>> ee2d4724
     return parser.parse_known_args()
 
 
@@ -181,7 +178,6 @@
 
 def update_packages(packages, forwarded, continue_on_fail, freeze_outdated_packages):
     upgrade_cmd = pip_cmd() + ['install', '-U'] + forwarded
-<<<<<<< HEAD
 
     if freeze_outdated_packages:
         with open('requirements.txt', 'w') as f:
@@ -193,19 +189,6 @@
         subprocess.call(upgrade_cmd, stdout=sys.stdout, stderr=sys.stderr)
         return
 
-=======
-
-    if freeze_outdated_packages:
-        with open('requirements.txt', 'w') as f:
-            for pkg in packages:
-                f.write('{0}=={1}\n'.format(pkg['name'], pkg['version']))
-
-    if not continue_on_fail:
-        upgrade_cmd += ['{0}'.format(pkg['name']) for pkg in packages]
-        subprocess.call(upgrade_cmd, stdout=sys.stdout, stderr=sys.stderr)
-        return
-
->>>>>>> ee2d4724
     for pkg in packages:
         upgrade_cmd += ['{0}'.format(pkg['name'])]
         subprocess.call(upgrade_cmd, stdout=sys.stdout, stderr=sys.stderr)
@@ -300,25 +283,6 @@
     outdated = get_outdated_packages(list_args)
     if not outdated and not args.raw:
         logger.info('Everything up-to-date')
-<<<<<<< HEAD
-    elif args.auto:
-        update_packages(outdated, install_args, args.continue_on_fail, args.freeze_outdated_packages)
-    elif args.raw:
-        for pkg in outdated:
-            logger.info('{0}=={1}'.format(pkg['name'], pkg['latest_version']))
-    else:
-        selected = []
-        for pkg in outdated:
-            logger.info('{0}=={1} is available (you have {2})'.format(
-                pkg['name'], pkg['latest_version'], pkg['version']
-            ))
-            if args.interactive:
-                answer = ask_to_install()
-                if answer in ['y', 'a']:
-                    selected.append(pkg)
-        if selected:
-            update_packages(selected, install_args, args.continue_on_fail, args.freeze_outdated_packages)
-=======
         return
     if args.preview or args.preview_only:
         logger.info(format_table(extract_table(outdated)))
@@ -343,7 +307,6 @@
                 selected.append(pkg)
     if selected:
         update_packages(selected, install_args, args.continue_on_fail, args.freeze_outdated_packages)
->>>>>>> ee2d4724
 
 
 if __name__ == '__main__':
